// Copyright (c) Microsoft. All rights reserved.
// Licensed under the MIT license. See LICENSE file in the project root for full license information.

namespace CommonAnnotatedSecurityKeys.Tests;

/// <summary>
/// Provides a cross-language common interface matching for testing purposes.
/// Allows for testing Cask implementations in other languages than C# with the
/// same test suite.
/// </summary>
/// <remarks> 
/// We can pragmatically choose lowest common denominator typing for this
/// interface so tests can interop and marshal easily. The actual
/// customer-facing language-specific API are free to be more elaborate,
/// idiomatic, and performance-minded as appropriate for their langauge.
///
/// This interface is defined in the test project because it is purely a test
/// concern to have a common interface across languages.
/// </remarks>
public interface ICask
{
    bool IsCask(string keyOrHash);

    bool IsCaskBytes(byte[] keyOrHash);

    string GenerateKey(string providerSignature,
<<<<<<< HEAD
                       string providerKeyKind,
                       string? providerData,
                       SensitiveDataSize sensitiveDataSize = SensitiveDataSize.Bits256);
=======
                       char providerKeyKind,
                       int expiryInFiveMinuteIncrements,
                       string? providerData);
>>>>>>> da2c0779

    internal Mock MockUtcNow(UtcNowFunc getUtcNow);

    internal Mock MockFillRandom(FillRandomAction fillRandom);
}<|MERGE_RESOLUTION|>--- conflicted
+++ resolved
@@ -24,15 +24,9 @@
     bool IsCaskBytes(byte[] keyOrHash);
 
     string GenerateKey(string providerSignature,
-<<<<<<< HEAD
-                       string providerKeyKind,
+                       char providerKeyKind,
                        string? providerData,
                        SensitiveDataSize sensitiveDataSize = SensitiveDataSize.Bits256);
-=======
-                       char providerKeyKind,
-                       int expiryInFiveMinuteIncrements,
-                       string? providerData);
->>>>>>> da2c0779
 
     internal Mock MockUtcNow(UtcNowFunc getUtcNow);
 
