// Copyright (c) Microsoft. All rights reserved.
// Licensed under the MIT license. See LICENSE file in the project root for full license information.

using System.Buffers;
using System.Buffers.Binary;
using System.Buffers.Text;
using System.Diagnostics;
using System.Diagnostics.CodeAnalysis;
using System.Runtime.CompilerServices;
using System.Security.Cryptography;

namespace CommonAnnotatedSecurityKeys;

public static class Cask
{
    /// <summary>
    /// Validates that the provided string is a valid Cask key in URL-safe base64-encoded form.
    /// </summary>
    public static bool IsCask(string key)
    {
        ThrowIfNull(key);
        return IsCask(key.AsSpan());
    }

    /// <summary>
    /// Validates that the provided UTF16-encoded text sequence represents a valid Cask key.
    /// </summary>
    /// <param name="key"></param>
    public static bool IsCask(ReadOnlySpan<char> key)
    {
        if (key.Length < MinKeyLengthInChars || key.Length > MaxKeyLengthInChars || !Is4CharAligned(key.Length))
        {
            return false;
        }

        SensitiveDataSize size = InferSensitiveDataSizeFromCharLength(key.Length);
        Range caskSignatureCharRange = ComputeSignatureCharRange(size);
        Index sensitiveDataCharOffset = caskSignatureCharRange.End.Value + SensitiveDataSizeOffsetFromCaskSignatureChar;

        if (key[sensitiveDataCharOffset] - 'A' != (int)size)
        {
            return false;
        }

        // Check for CASK signature, "QJJQ".
        if (!key[caskSignatureCharRange].SequenceEqual(CaskSignature))
        {
            return false;
        }

        int lengthInBytes = Base64CharsToBytes(key.Length);
        Debug.Assert(lengthInBytes <= MaxKeyLengthInBytes);
        Span<byte> keyBytes = stackalloc byte[lengthInBytes];

        OperationStatus status = Base64Url.DecodeFromChars(key,
                                                           keyBytes,
                                                           out int charsConsumed,
                                                           out int bytesWritten,
                                                           isFinalBlock: true);

        Debug.Assert(status is OperationStatus.InvalidData || charsConsumed == key.Length);
        Debug.Assert(status is not OperationStatus.DestinationTooSmall or OperationStatus.NeedMoreData);

        // NOTE: Decoding can succeed with `bytesWritten < lengthInBytes` if the
        //       input has padding or whitespace, which we don't allow.
        if (status != OperationStatus.Done || bytesWritten != lengthInBytes)
        {
            return false;
        }

        return IsCaskBytes(keyBytes);
    }

    internal static Range ComputeSignatureCharRange(SensitiveDataSize sensitiveDataSize)
    {
        int entropyInBytes = (int)sensitiveDataSize * 16;
        int sensitiveDataSizeInBytes = RoundUpTo3ByteAlignment(entropyInBytes);
        int sensitiveDataCharOffset = sensitiveDataSizeInBytes / 3 * 4;
        return sensitiveDataCharOffset..(sensitiveDataCharOffset + 4);
    }

    private static Range ComputeSignatureByteRange(SensitiveDataSize sensitiveDataSize)
    {
        int entropyInBytes = (int)sensitiveDataSize * 16;
        int sensitiveDataByteOffset = RoundUpTo3ByteAlignment(entropyInBytes);
        return sensitiveDataByteOffset..(sensitiveDataByteOffset + 3);
    }

    internal static SensitiveDataSize InferSensitiveDataSizeFromCharLength(int lengthInChars)
    {
        int lengthInBytes = lengthInChars/ 4 * 3;
        Debug.Assert(lengthInBytes >= MinKeyLengthInBytes);
        Debug.Assert(lengthInBytes <= MaxKeyLengthInBytes);

        return InferSensitiveDataSizeFromByteLength(lengthInBytes);
    }

    internal static SensitiveDataSize InferSensitiveDataSizeFromByteLength(int lengthInBytes)
    {
        /* 
         *  Required CASK encoded data, 30 bytes.
         *  QJJQ YMDH MLOP TEST 1234 1234 1234 1234 1234 1234
         * 
         *  128-bit : 45 bytes (18 bytes sensitive + 27 reserved) : 12 bytes of optional data permissible < (60 - 45)
         *  256-bit : 60 bytes (33 bytes sensitive + 27 reserved) : 12 bytes of optional data permissible < (75 - 60)
         *  384-bit : 75 bytes (48 bytes sensitive + 27 reserved) : 15 bytes of optional data permissible < (90 - 75)
         *  512-bit : 93 bytes (66 bytes sensitive + 27 reserved) : 15 bytes (value chosen to align with 384 bit keys)
         *  
        */

        if (lengthInBytes >= 93)
        {
            return SensitiveDataSize.Bits512;
        }
        else if (lengthInBytes >= 75)
        {
            return SensitiveDataSize.Bits384;
        }
        else if (lengthInBytes >= 60)
        {
            return SensitiveDataSize.Bits256;
        }

        return SensitiveDataSize.Bits128;
    }

    /// <summary>
    /// Validates that the provided UTF8-encoded byte sequence represents a valid Cask key.
    /// </summary>
    public static bool IsCaskUtf8(ReadOnlySpan<byte> keyUtf8)
    {
        if (keyUtf8.Length < MinKeyLengthInChars || keyUtf8.Length > MaxKeyLengthInChars || !Is4CharAligned(keyUtf8.Length))
        {
            return false;
        }

        SensitiveDataSize sensitiveDataSize = InferSensitiveDataSizeFromCharLength(keyUtf8.Length);
        Range caskSignatureByteRange = ComputeSignatureCharRange(sensitiveDataSize);

        // Check for CASK signature. "QJJQ" base64-decoded.
        if (!keyUtf8[caskSignatureByteRange].SequenceEqual(CaskSignatureUtf8))
        {
            return false;
        }

        int lengthInBytes = Base64CharsToBytes(keyUtf8.Length);
        Debug.Assert(lengthInBytes <= MaxKeyLengthInBytes);
        Span<byte> keyBytes = stackalloc byte[lengthInBytes];

        OperationStatus status = Base64Url.DecodeFromUtf8(keyUtf8,
                                                          keyBytes,
                                                          out int charsConsumed,
                                                          out int bytesWritten,
                                                          isFinalBlock: true);

        Debug.Assert(status is OperationStatus.InvalidData || charsConsumed == keyUtf8.Length);
        Debug.Assert(status is not OperationStatus.DestinationTooSmall or OperationStatus.NeedMoreData);

        // NOTE: Decoding can succeed with `bytesWritten < lengthInBytes` if the
        //       input has padding or whitespace, which we don't allow.
        if (status != OperationStatus.Done || bytesWritten != lengthInBytes)
        {
            return false;
        }

        return IsCaskBytes(keyBytes);
    }

    /// <summary>
    /// Validates that the provided byte sequence represents a valid Cask key in binary decoded form.
    /// </summary>
    public static bool IsCaskBytes(ReadOnlySpan<byte> keyBytes)
    {
        if (keyBytes.Length < MinKeyLengthInBytes || keyBytes.Length > MaxKeyLengthInBytes || !Is3ByteAligned(keyBytes.Length))
        {
            return false;
        }

        SensitiveDataSize sensitiveDataSize = InferSensitiveDataSizeFromByteLength(keyBytes.Length);
        Range caskSignatureByteRange = ComputeSignatureByteRange(sensitiveDataSize);

        // Check for CASK signature. "QJJQ" base64-decoded.
        if (!keyBytes[caskSignatureByteRange].SequenceEqual(CaskSignatureBytes))
        {
            return false;
        }

        Range ymdhTimestampRange = caskSignatureByteRange.End..(caskSignatureByteRange.End.Value + 3);
        Range minutesSizesAndKeyKindRange = ymdhTimestampRange.End..(ymdhTimestampRange.End.Value + 3);

        Span<char> minutesSizesAndKeyKindChars = stackalloc char[4];
        int bytesWritten = Base64Url.EncodeToChars(keyBytes[minutesSizesAndKeyKindRange], minutesSizesAndKeyKindChars);

        // "A", i.e., index 0 of all base64-encoded characters.
        var encodedSensitiveDataSize = (SensitiveDataSize)(minutesSizesAndKeyKindChars[1] - Base64UrlChars[0]);
        if (sensitiveDataSize != encodedSensitiveDataSize)
        {
            return false;
        }

        int providerDataLengthInBytes = Base64CharsToBytes(minutesSizesAndKeyKindChars[2] - Base64UrlChars[0]);
        

        // TBD: Ensure we have checked all the things we can check.

        return true;
    }

    public static CaskKey GenerateKey(string providerSignature,
<<<<<<< HEAD
                                      string providerKeyKind,
                                      string? providerData = null,
                                      SensitiveDataSize sensitiveDataSize = SensitiveDataSize.Bits256)
=======
                                      char providerKeyKind,
                                      int expiryInFiveMinuteIncrements = 0,
                                      string? providerData = null)
>>>>>>> da2c0779
    {
        providerData ??= string.Empty;

        ValidateProviderSignature(providerSignature);
        ValidateProviderKeyKind(providerKeyKind);
        ValidateProviderData(providerData);

        // Calculate the length of the key.
        int providerDataLengthInBytes = Base64CharsToBytes(providerData.Length);

        int keyLengthInBytes = GetKeyLengthInBytes(providerDataLengthInBytes, sensitiveDataSize);

        int entropyInBytes = (int)sensitiveDataSize * 16;
        int sensitiveDataSizeInBytes = RoundUpTo3ByteAlignment(entropyInBytes);
        int intPaddingBytes = sensitiveDataSizeInBytes - entropyInBytes;

        // Allocate a buffer on the stack to hold the key bytes.
        Debug.Assert(keyLengthInBytes <= MaxKeyLengthInBytes);
        Span<byte> key = stackalloc byte[keyLengthInBytes];

        // Entropy comprising the sensitive component of the key.
        Index endOfSensitiveComponent = sensitiveDataSizeInBytes - intPaddingBytes;
        FillRandom(key[..endOfSensitiveComponent]);

        // CASK signature.
        Range caskSignatureByteRange = ComputeSignatureByteRange(sensitiveDataSize);
        CaskSignatureBytes.CopyTo(key[caskSignatureByteRange]);

        DateTimeOffset now = GetUtcNow();
        ValidateTimestamp(now);
        ReadOnlySpan<char> chars = [
            Base64UrlChars[now.Year - 2025], // Years since 2025.
            Base64UrlChars[now.Month - 1],   // Zero-indexed month.
            Base64UrlChars[now.Day - 1],     // Zero-indexed day.
            Base64UrlChars[now.Hour],        // Zero-indexed hour.
        ];

        Range ymdhByteRange = caskSignatureByteRange.End..(caskSignatureByteRange.End.Value + 3);
        int bytesWritten = Base64Url.DecodeFromChars(chars, key[ymdhByteRange]);
        Debug.Assert(bytesWritten == 3);

        chars = [
            Base64UrlChars[now.Minute],                  // Zero-index minute.
            Base64UrlChars[(int)sensitiveDataSize],      // Zero-indexed month.
            Base64UrlChars[providerDataLengthInBytes/3], // Zero-indexed day.
            providerKeyKind[0],                          // Zero-indexed hour.
        ];

        Range minutesSizesKeyKindByteRange = ymdhByteRange.End..(ymdhByteRange.End.Value + 3);
        bytesWritten = Base64Url.DecodeFromChars(chars, key[minutesSizesKeyKindByteRange]);
        Debug.Assert(bytesWritten == 3);

        Range optionalProviderDataByteRange = minutesSizesKeyKindByteRange.End..(minutesSizesKeyKindByteRange.End.Value + providerDataLengthInBytes);
        bytesWritten = Base64Url.DecodeFromChars(providerData.AsSpan(), key[optionalProviderDataByteRange]);
        Debug.Assert(bytesWritten == providerDataLengthInBytes);

<<<<<<< HEAD
        Range providerSignatureByteRange = optionalProviderDataByteRange.End..(optionalProviderDataByteRange.End.Value + 3);
        bytesWritten = Base64Url.DecodeFromChars(providerSignature.AsSpan(), key[providerSignatureByteRange]);
        Debug.Assert(bytesWritten == 3);
=======
    private static void ComputeExpiryChars(int expiryInFiveMinuteIncrements, Span<char> destination)
    {
        Debug.Assert(destination.Length == 3);
        ValidateExpiry(expiryInFiveMinuteIncrements);
>>>>>>> da2c0779

        // Entropy comprising the non-sensitive correlating id of the key.
        Range correlatingIdByteRange = providerSignatureByteRange.End..(providerSignatureByteRange.End.Value + 15);
        FillRandom(key[correlatingIdByteRange]);

        return CaskKey.Encode(key);
    }

    private static void FillRandom(Span<byte> buffer)
    {
        if (t_mockedFillRandom != null)
        {
            t_mockedFillRandom(buffer);
            return;
        }

        RandomNumberGenerator.Fill(buffer);
    }

    private static DateTimeOffset GetUtcNow()
    {
        if (t_mockedGetUtcNow != null)
        {
            return t_mockedGetUtcNow();
        }

        return DateTimeOffset.UtcNow;
    }

    private static void ValidateProviderSignature(string providerSignature)
    {
        ThrowIfNull(providerSignature);

        if (providerSignature.Length != 4)
        {
            ThrowLengthNotEqual(providerSignature, 4);
        }

        if (!IsValidForBase64Url(providerSignature))
        {
            ThrowIllegalUrlSafeBase64(providerSignature);
        }
    }
    private static void ValidateProviderKeyKind(char providerKeyKind)
    {
        if (!IsValidForBase64Url(providerKeyKind))
        {
            ThrowIllegalUrlSafeBase64(providerKeyKind.ToString());
        }
    }

    private static void ValidateTimestamp(DateTimeOffset now)
    {
        if (now.Year < 2025 || now.Year > 2088)
        {
            ThrowInvalidYear();
        }
    }

    private static void ValidateProviderData(string providerData)
    {
        if (providerData.Length > MaxProviderDataLengthInChars)
        {
            ThrowProviderDataTooLong(providerData);
        }

        if (!Is4CharAligned(providerData.Length))
        {
            ThrowProviderDataUnaligned(providerData);
        }

        if (!IsValidForBase64Url(providerData))
        {
            ThrowIllegalUrlSafeBase64(providerData);
        }
    }

    [DoesNotReturn]
    private static void ThrowProviderDataUnaligned(string value, [CallerArgumentExpression(nameof(value))] string? paramName = null)
    {
        throw new ArgumentException($"Provider data must be a multiple of 4 characters long: '{value}'.", paramName);
    }

    [DoesNotReturn]
    private static void ThrowProviderDataTooLong(string value, [CallerArgumentExpression(nameof(value))] string? paramName = null)
    {
        throw new ArgumentException($"Provider data must be at most {MaxProviderDataLengthInChars} characters: '{value}'.", paramName);
    }

    [DoesNotReturn]
    private static void ThrowIllegalUrlSafeBase64(string value, [CallerArgumentExpression(nameof(value))] string? paramName = null)
    {
        throw new ArgumentException($"Value includes characters that are not legal URL-safe base64: '{value}'.", paramName);
    }

    [DoesNotReturn]
    private static void ThrowLengthNotEqual(string value, int expectedLength, [CallerArgumentExpression(nameof(value))] string? paramName = null)
    {
        throw new ArgumentException($"Value must be {expectedLength} characters long: '{value}'", paramName);
    }

    [DoesNotReturn]
    private static void ThrowInvalidYear()
    {
        throw new InvalidOperationException("CASK requires the current year to be between 2025 and 2088.");
    }

    internal static Mock MockUtcNow(UtcNowFunc getUtcNow)
    {
        t_mockedGetUtcNow = getUtcNow;
        return new Mock(() => t_mockedGetUtcNow = null);
    }

    internal static Mock MockFillRandom(FillRandomAction fillRandom)
    {
        t_mockedFillRandom = fillRandom;
        return new Mock(() => t_mockedFillRandom = null);
    }

#pragma warning disable IDE1006 // https://github.com/dotnet/roslyn/issues/32955
    [ThreadStatic] private static UtcNowFunc? t_mockedGetUtcNow;
    [ThreadStatic] private static FillRandomAction? t_mockedFillRandom;
#pragma warning restore IDE1006
}<|MERGE_RESOLUTION|>--- conflicted
+++ resolved
@@ -28,7 +28,7 @@
     /// <param name="key"></param>
     public static bool IsCask(ReadOnlySpan<char> key)
     {
-        if (key.Length < MinKeyLengthInChars || key.Length > MaxKeyLengthInChars || !Is4CharAligned(key.Length))
+        if (!IsValidKeyLengthInChars(key.Length))
         {
             return false;
         }
@@ -88,10 +88,9 @@
 
     internal static SensitiveDataSize InferSensitiveDataSizeFromCharLength(int lengthInChars)
     {
+        Debug.Assert(IsValidKeyLengthInChars(lengthInChars));
+
         int lengthInBytes = lengthInChars/ 4 * 3;
-        Debug.Assert(lengthInBytes >= MinKeyLengthInBytes);
-        Debug.Assert(lengthInBytes <= MaxKeyLengthInBytes);
-
         return InferSensitiveDataSizeFromByteLength(lengthInBytes);
     }
 
@@ -103,10 +102,12 @@
          * 
          *  128-bit : 45 bytes (18 bytes sensitive + 27 reserved) : 12 bytes of optional data permissible < (60 - 45)
          *  256-bit : 60 bytes (33 bytes sensitive + 27 reserved) : 12 bytes of optional data permissible < (75 - 60)
-         *  384-bit : 75 bytes (48 bytes sensitive + 27 reserved) : 15 bytes of optional data permissible < (90 - 75)
+         *  384-bit : 75 bytes (48 bytes sensitive + 27 reserved) : 15 bytes of optional data permissible < (93 - 75)
          *  512-bit : 93 bytes (66 bytes sensitive + 27 reserved) : 15 bytes (value chosen to align with 384 bit keys)
          *  
         */
+
+        Debug.Assert(IsValidKeyLengthInBytes(lengthInBytes));
 
         if (lengthInBytes >= 93)
         {
@@ -207,15 +208,9 @@
     }
 
     public static CaskKey GenerateKey(string providerSignature,
-<<<<<<< HEAD
-                                      string providerKeyKind,
+                                      char providerKeyKind,
                                       string? providerData = null,
                                       SensitiveDataSize sensitiveDataSize = SensitiveDataSize.Bits256)
-=======
-                                      char providerKeyKind,
-                                      int expiryInFiveMinuteIncrements = 0,
-                                      string? providerData = null)
->>>>>>> da2c0779
     {
         providerData ??= string.Empty;
 
@@ -261,7 +256,7 @@
             Base64UrlChars[now.Minute],                  // Zero-index minute.
             Base64UrlChars[(int)sensitiveDataSize],      // Zero-indexed month.
             Base64UrlChars[providerDataLengthInBytes/3], // Zero-indexed day.
-            providerKeyKind[0],                          // Zero-indexed hour.
+            providerKeyKind,                             // Zero-indexed hour.
         ];
 
         Range minutesSizesKeyKindByteRange = ymdhByteRange.End..(ymdhByteRange.End.Value + 3);
@@ -272,16 +267,9 @@
         bytesWritten = Base64Url.DecodeFromChars(providerData.AsSpan(), key[optionalProviderDataByteRange]);
         Debug.Assert(bytesWritten == providerDataLengthInBytes);
 
-<<<<<<< HEAD
         Range providerSignatureByteRange = optionalProviderDataByteRange.End..(optionalProviderDataByteRange.End.Value + 3);
         bytesWritten = Base64Url.DecodeFromChars(providerSignature.AsSpan(), key[providerSignatureByteRange]);
         Debug.Assert(bytesWritten == 3);
-=======
-    private static void ComputeExpiryChars(int expiryInFiveMinuteIncrements, Span<char> destination)
-    {
-        Debug.Assert(destination.Length == 3);
-        ValidateExpiry(expiryInFiveMinuteIncrements);
->>>>>>> da2c0779
 
         // Entropy comprising the non-sensitive correlating id of the key.
         Range correlatingIdByteRange = providerSignatureByteRange.End..(providerSignatureByteRange.End.Value + 15);
@@ -310,7 +298,6 @@
 
         return DateTimeOffset.UtcNow;
     }
-
     private static void ValidateProviderSignature(string providerSignature)
     {
         ThrowIfNull(providerSignature);
@@ -341,6 +328,16 @@
         }
     }
 
+    internal static bool IsValidKeyLengthInChars(int length)
+    {
+        return length >= MinKeyLengthInChars && length <= MaxKeyLengthInChars && Is4CharAligned(length);
+    }
+
+    internal static bool IsValidKeyLengthInBytes(int length)
+    {
+        return length >= MinKeyLengthInBytes && length <= MaxKeyLengthInBytes && Is3ByteAligned(length);
+    }
+
     private static void ValidateProviderData(string providerData)
     {
         if (providerData.Length > MaxProviderDataLengthInChars)
@@ -357,6 +354,18 @@
         {
             ThrowIllegalUrlSafeBase64(providerData);
         }
+    }
+
+    [DoesNotReturn]
+    private static void ThrowInvalidKeyLength(string value, [CallerArgumentExpression(nameof(value))] string? paramName = null)
+    {
+        throw new ArgumentException($"Encoded key length must be between than {MinKeyLengthInChars} and {MaxKeyLengthInChars}. Value provided as '{value.Length}'.", paramName);
+    }
+
+    [DoesNotReturn]
+    private static void ThrowInvalidKeyLength(ICollection<byte> value, [CallerArgumentExpression(nameof(value))] string? paramName = null)
+    {
+        throw new ArgumentException($"Decoded key length must be between than {MinKeyLengthInBytes} and {MaxKeyLengthInBytes}. Value provided as '{value.Count}'.", paramName);
     }
 
     [DoesNotReturn]
